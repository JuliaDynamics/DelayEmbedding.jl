--- conflicted
+++ resolved
@@ -70,12 +70,7 @@
 
     # select a random phase space vector sample according to input samplesize
     NN = length(Y)-Tw;
-<<<<<<< HEAD
     NNN = floor(Int, samplesize*NN)
-=======
-    NNN = floor(Int,samplesize*NN)
-
->>>>>>> 960387b0
     ns = sample(1:NN, NNN; replace=false) # the fiducial point indices
 
     vs = Y[ns] # the fiducial points in the data set
@@ -107,7 +102,6 @@
     L = log10(sqrt(σ²_avrg)*sqrt(α²))
 end
 
-<<<<<<< HEAD
 function fiducial_pairwise_dist_sqrd(fiducials, v, metric)
     pd = zero(eltype(fiducials[1]))
     pd += 2evaluate(metric, v, v)^2
@@ -119,7 +113,7 @@
     end
     return sum(pd)
 end
-=======
+
 """
     uzal_cost_local(Y::Dataset; kwargs...) → L_local
 Compute the local L-statistic `L_local` for input dataset `Y` according to
@@ -191,7 +185,6 @@
     return L_local
 end
 
->>>>>>> 960387b0
 
 """
     comp_Ek2!(ϵ_ball,u_k,Y,v,NNidxs,T,K,metric) → E²(T)
