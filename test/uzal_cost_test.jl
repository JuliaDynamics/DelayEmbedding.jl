using DynamicalSystemsBase
using DelayEmbeddings
using StatsBase
using Test
using Statistics
using Random

println("\nTesting uzal_cost.jl...")
@testset "Uzal cost" begin
@testset "Random vectors" begin
## Check on random vector
Random.seed!(1516578735)
tr = randn(10000)
tr = Dataset(tr)
L = uzal_cost(tr;
    Tw = 60, K= 3, w = 1, samplesize = 1.0,
    metric = Euclidean()
)

L_max = -2.059
@test L < L_max


## check on clean step function (0-distances)
tr = zeros(10000)
tr[1:5000] = zeros(5000)
tr[5001:end] = ones(5000)
tr = Dataset(tr)
L = uzal_cost(tr;
    Tw = 60, K= 3, w = 1, samplesize = 1.0,
    metric = Euclidean()
)
@test isnan(L)

## check on noisy step function (should yield a proper value)
Random.seed!(1516578735)
tr = zeros(10000)
tr[1:5000] = zeros(5000) .+ 0.001 .* randn(5000)
tr[5001:end] = ones(5000) .+ 0.001 .* randn(5000)
tr = Dataset(tr)
L = uzal_cost(tr;
    Tw = 60, K= 3, w = 1, samplesize = 1.0,
    metric = Euclidean()
)
@test L<-3
end

@testset "Lorenz system" begin
## Simple Check on Lorenz System
lo = Systems.lorenz()

tr = trajectory(lo, 10; dt = 0.01, Ttr = 10)

# check Euclidean metric
L= uzal_cost(tr;
    Tw = 60, K= 3, w = 12, samplesize = 1.0,
    metric = Euclidean()
)
L_max = -2.411
L_min = -2.412
@test L_min < L < L_max

# check local cost function output
Tw = 60
L_local= uzal_cost_local(tr;
    Tw = Tw, K= 3, w = 12,metric = Euclidean()
)
@test length(L_local) == length(tr)-Tw
@test maximum(L_local)>L
@test minimum(L_local)<L

# check Maximum metric
L = uzal_cost(tr;
    Tw = Tw, K= 3, w = 12, samplesize = 1.0,
    metric = Chebyshev()
)
L_max = -2.475
L_min = -2.485
@test L_min < L < L_max
end

<<<<<<< HEAD
L_local = uzal_cost_local(tr;
    Tw = Tw, K= 3, w = 12,
    metric = Chebyshev()
)
@test length(L_local) == length(tr)-Tw
@test maximum(L_local)>L
@test minimum(L_local)<L
=======
@testset "Roessler system" begin
>>>>>>> e8a82a67

## Test Roessler example as in Fig. 7 in the paper with internal data

ro = Systems.roessler([1.0, 1.0, 1.0], a=0.15, b = 0.2, c=10)

tr = trajectory(ro, 1250; dt = 0.125, Ttr = 10)

x = tr[:,1]

# theiler window
w  = 12
# Time horizon
Tw = 80
# sample size
SampleSize = .5
# metric
metric = Euclidean()
# embedding dimension
m = 3
# maximum neighbours
k_max = 4
# number of total trials
trials = 8

# preallocation
L = zeros(k_max,trials)
tw_max = zeros(trials)

for K = 1:k_max
    for i = 1:trials
        tw_max[i] = i*(m-1)
        Y = embed(x,m,i)
        L[K,i] = uzal_cost(Y; Tw=Tw, K=K, w=w, samplesize=SampleSize, metric=metric)
    end
end

tau_min = 9
tau_max = 11

min1_idx = sortperm(L[1,:])
min1 = tw_max[min1_idx[1]]
@test tau_min < min1 < tau_max
L_min = -2.96
L_max = -2.8
@test L_min < L[1,min1_idx[1]] < L_max


min2_idx = sortperm(L[2,:])
min2 = tw_max[min2_idx[1]]
@test tau_min < min2 < tau_max
L_min = -2.64
L_max = -2.5
@test L_min < L[2,min2_idx[1]] < L_max


min3_idx = sortperm(L[3,:])
min3 = tw_max[min3_idx[1]]
@test tau_min < min3 < tau_max
L_min = -2.46
L_max = -2.3
@test L_min < L[3,min3_idx[1]] < L_max


min4_idx = sortperm(L[4,:])
min4 = tw_max[min4_idx[1]]
@test tau_min < min4 < tau_max
L_min = -2.36
L_max = -2.2
@test L_min < L[4,min4_idx[1]] < L_max

# # plot results using PyPlot
# using PyPlot
# pygui(true)
# labels = ["k=1", "k=2", "k=3", "k=4"]
# figure()
# plot(tw_max,L[1,:], linewidth = 2)
# plot(tw_max,L[2,:], linewidth = 2)
# plot(tw_max,L[3,:], linewidth = 2)
# plot(tw_max,L[4,:], linewidth = 2)
# xlabel(L"$t_w$")
# ylabel(L"$L_k$")
# legend(labels)
# xticks(0:1:16)
# #yscale("symlog")
# title("Roessler System as in Fig. 7(b) in the Uzal Paper")
# grid()

<<<<<<< HEAD

# Display local cost function for two different embeddings
tau_value_1 = 8
tau_value_2 = 20
m = 2

# embedding in two dimensions
Y_1 = embed(x,m,tau_value_1)
Y_2 = embed(x,m,tau_value_2)

# compute local cost functions
L_local_1= uzal_cost_local(Y_1;
    Tw = Tw, K= 3, w = 12, metric = Euclidean()
)
L1= uzal_cost(Y_1;
    Tw = Tw, K= 3, w = 12, metric = Euclidean(), samplesize=1.0
)

L_local_2= uzal_cost_local(Y_2;
    Tw = Tw, K= 3, w = 12, metric = Euclidean()
)
L2= uzal_cost(Y_2;
    Tw = Tw, K= 3, w = 12, metric = Euclidean(), samplesize=1.0
)


# # plot results using PyPlot
# using PyPlot
# pygui(true)
#
# x_val1 = Y_1[1:length(L_local_1),1]
# y_val1 = Y_1[1:length(L_local_1),2]
#
# x_val2 = Y_2[1:length(L_local_2),1]
# y_val2 = Y_2[1:length(L_local_2),2]
#
# markersize = 10
#
# figure()
# subplot(1,2,1)
# scatter(x_val1,y_val1,c=L_local_1,s=markersize)
# plot(x_val1,y_val1,linewidth=0.1)
# xlabel("x(t)")
# ylabel("x(t+$tau_value_1)")
# title("Local L for Roessler System first embedding cycle (τ=$tau_value_1)")
# grid()
#
# subplot(1,2,2)
# scatter(x_val2,y_val2,c=L_local_2,s=markersize)
# plot(x_val2,y_val2,linewidth=0.1)
# xlabel("x(t)")
# ylabel("x(t+$tau_value_2)")
# title("Local L for Roessler System first embedding cycle (τ=$tau_value_2)")
# grid()
# cbar = colorbar()
# cbar.set_label("Local cost function")


## Test Lorenz example as in Fig. 7 in the paper with internal data
=======
end
>>>>>>> e8a82a67

## Test Lorenz example as in Fig. 7 in the paper with internal data
@testset "Lorenz fig. 7." begin
lo = Systems.lorenz([1.0, 1.0, 50.0])

tr = trajectory(lo, 100; dt = 0.01, Ttr = 10)

x = tr[:, 1]

# theiler window
w  = 12
# Time horizon
Tw = 80
# sample size
SampleSize = 1.0
# metric
metric = Euclidean()
# embedding dimension
m = 3
# maximum neighbours
k_max = 4
# number of total trials
trials = 12

# preallocation
L = zeros(k_max,trials)
tw_max = zeros(trials)

for K = 1:k_max
    for i = 1:trials
        tw_max[i] = i*(m-1)
        Y = embed(x,m,i)
        L[K,i] = uzal_cost(Y; Tw=Tw, K=K, w=w, samplesize=SampleSize, metric=metric)
    end
end

tau_min = 17
tau_max = 21

min1_idx = sortperm(L[1,:])
min1 = tw_max[min1_idx[1]]
@test tau_min < min1 < tau_max
L_max = -2.3
@test L[1,min1_idx[1]] < L_max


min2_idx = sortperm(L[2,:])
min2 = tw_max[min2_idx[1]]
@test tau_min < min2 < tau_max
L_max = -2.0
@test L[2,min2_idx[1]] < L_max


min3_idx = sortperm(L[3,:])
min3 = tw_max[min3_idx[1]]
@test tau_min < min3 < tau_max
L_max = -1.95
@test L[3,min3_idx[1]] < L_max


min4_idx = sortperm(L[4,:])
min4 = tw_max[min4_idx[1]]
@test tau_min < min4 < tau_max
L_max = -1.9
@test L[4,min4_idx[1]] < L_max

# # plot results using PyPlot
# using PyPlot
# pygui(true)
# labels = ["k=1", "k=2", "k=3", "k=4"]
# figure()
# plot(tw_max,L[1,:], linewidth = 2)
# plot(tw_max,L[2,:], linewidth = 2)
# plot(tw_max,L[3,:], linewidth = 2)
# plot(tw_max,L[4,:], linewidth = 2)
# xlabel(L"$t_w$")
# ylabel(L"$L_k$")
# legend(labels)
# xticks(0:2:24)
# #yscale("symlog")
# title("Lorenz System as in Fig. 7(a) in the Uzal Paper")
# grid()
end
end<|MERGE_RESOLUTION|>--- conflicted
+++ resolved
@@ -79,7 +79,6 @@
 @test L_min < L < L_max
 end
 
-<<<<<<< HEAD
 L_local = uzal_cost_local(tr;
     Tw = Tw, K= 3, w = 12,
     metric = Chebyshev()
@@ -87,9 +86,7 @@
 @test length(L_local) == length(tr)-Tw
 @test maximum(L_local)>L
 @test minimum(L_local)<L
-=======
 @testset "Roessler system" begin
->>>>>>> e8a82a67
 
 ## Test Roessler example as in Fig. 7 in the paper with internal data
 
@@ -177,70 +174,6 @@
 # title("Roessler System as in Fig. 7(b) in the Uzal Paper")
 # grid()
 
-<<<<<<< HEAD
-
-# Display local cost function for two different embeddings
-tau_value_1 = 8
-tau_value_2 = 20
-m = 2
-
-# embedding in two dimensions
-Y_1 = embed(x,m,tau_value_1)
-Y_2 = embed(x,m,tau_value_2)
-
-# compute local cost functions
-L_local_1= uzal_cost_local(Y_1;
-    Tw = Tw, K= 3, w = 12, metric = Euclidean()
-)
-L1= uzal_cost(Y_1;
-    Tw = Tw, K= 3, w = 12, metric = Euclidean(), samplesize=1.0
-)
-
-L_local_2= uzal_cost_local(Y_2;
-    Tw = Tw, K= 3, w = 12, metric = Euclidean()
-)
-L2= uzal_cost(Y_2;
-    Tw = Tw, K= 3, w = 12, metric = Euclidean(), samplesize=1.0
-)
-
-
-# # plot results using PyPlot
-# using PyPlot
-# pygui(true)
-#
-# x_val1 = Y_1[1:length(L_local_1),1]
-# y_val1 = Y_1[1:length(L_local_1),2]
-#
-# x_val2 = Y_2[1:length(L_local_2),1]
-# y_val2 = Y_2[1:length(L_local_2),2]
-#
-# markersize = 10
-#
-# figure()
-# subplot(1,2,1)
-# scatter(x_val1,y_val1,c=L_local_1,s=markersize)
-# plot(x_val1,y_val1,linewidth=0.1)
-# xlabel("x(t)")
-# ylabel("x(t+$tau_value_1)")
-# title("Local L for Roessler System first embedding cycle (τ=$tau_value_1)")
-# grid()
-#
-# subplot(1,2,2)
-# scatter(x_val2,y_val2,c=L_local_2,s=markersize)
-# plot(x_val2,y_val2,linewidth=0.1)
-# xlabel("x(t)")
-# ylabel("x(t+$tau_value_2)")
-# title("Local L for Roessler System first embedding cycle (τ=$tau_value_2)")
-# grid()
-# cbar = colorbar()
-# cbar.set_label("Local cost function")
-
-
-## Test Lorenz example as in Fig. 7 in the paper with internal data
-=======
-end
->>>>>>> e8a82a67
-
 ## Test Lorenz example as in Fig. 7 in the paper with internal data
 @testset "Lorenz fig. 7." begin
 lo = Systems.lorenz([1.0, 1.0, 50.0])
