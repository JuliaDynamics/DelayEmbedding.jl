--- conflicted
+++ resolved
@@ -46,11 +46,10 @@
 end
 
 @testset "Lorenz system" begin
-<<<<<<< HEAD
 ## Simple Check on Lorenz System
 lo = Systems.lorenz([0, 10.0, 0.0])
 
-tr = trajectory(lo, 10; dt = 0.01, Ttr = 10)
+    tr = trajectory(lo, 10; dt = 0.01, Ttr = 10)
 
 # check Euclidean metric
 L = uzal_cost(tr;
@@ -62,32 +61,6 @@
 @test L_min < L < L_max
 @test L ≈ -2.411081390295944
 
-# using BenchmarkTools
-# @btime uzal_cost($tr; Tw = 60, K = 3, w = 12, samplesize = 1.0, metric = Euclidean())
-
-# check Maximum metric
-L = uzal_cost(tr;
-    Tw = 60, K= 3, w = 12, samplesize = 1.0,
-    metric = Chebyshev()
-)
-L_max = -2.475
-L_min = -2.485
-@test L_min < L < L_max
-=======
-    ## Simple Check on Lorenz System
-    lo = Systems.lorenz()
-
-    tr = trajectory(lo, 10; dt = 0.01, Ttr = 10)
-
-    # check Euclidean metric
-    L= uzal_cost(tr;
-        Tw = 60, K= 3, w = 12, samplesize = 1.0,
-        metric = Euclidean()
-    )
-    L_max = -2.411
-    L_min = -2.412
-    @test L_min < L < L_max
-
     # check local cost function output
     Tw = 60
     L_local= uzal_cost_local(tr;
@@ -104,7 +77,9 @@
     )
     L_max = -2.475
     L_min = -2.485
->>>>>>> 960387b0
+# using BenchmarkTools
+# @btime uzal_cost($tr; Tw = 60, K = 3, w = 12, samplesize = 1.0, metric = Euclidean())
+
 end
 
 @testset "Roessler system" begin
